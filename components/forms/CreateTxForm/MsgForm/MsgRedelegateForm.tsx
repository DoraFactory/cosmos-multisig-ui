--- conflicted
+++ resolved
@@ -31,7 +31,6 @@
   const [validatorDstAddressError, setValidatorDstAddressError] = useState("");
   const [amountError, setAmountError] = useState("");
 
-<<<<<<< HEAD
   useEffect(() => {
     try {
       assert(state.chain.denom, "denom missing");
@@ -78,55 +77,12 @@
           delegatorAddress,
           validatorSrcAddress,
           validatorDstAddress,
-          amount: [{ amount: amountInAtomics, denom: state.chain.denom }],
+          amount: { amount: amountInAtomics, denom: state.chain.denom },
         },
       };
 
       setMsgGetter({ isMsgValid, msg });
     } catch {}
-=======
-  const checkAndGetMsg = useCallback(() => {
-    assert(state.chain.addressPrefix, "addressPrefix missing");
-    assert(state.chain.denom, "denom missing");
-
-    const srcAddressErrorMsg = checkAddress(validatorSrcAddress, state.chain.addressPrefix);
-    if (srcAddressErrorMsg) {
-      setValidatorSrcAddressError(
-        `Invalid address for network ${state.chain.chainId}: ${srcAddressErrorMsg}`,
-      );
-      return null;
-    }
-
-    const dstAddressErrorMsg = checkAddress(validatorDstAddress, state.chain.addressPrefix);
-    if (dstAddressErrorMsg) {
-      setValidatorDstAddressError(
-        `Invalid address for network ${state.chain.chainId}: ${dstAddressErrorMsg}`,
-      );
-      return null;
-    }
-
-    if (!amount || Number(amount) <= 0) {
-      setAmountError("Amount must be greater than 0");
-      return null;
-    }
-
-    const amountInAtomics = Decimal.fromUserInput(
-      amount,
-      Number(state.chain.displayDenomExponent),
-    ).atomics;
-
-    const msg: TxMsgRedelegate = {
-      typeUrl: "/cosmos.staking.v1beta1.MsgBeginRedelegate",
-      value: {
-        delegatorAddress,
-        validatorSrcAddress,
-        validatorDstAddress,
-        amount: { amount: amountInAtomics, denom: state.chain.denom },
-      },
-    };
-
-    return msg;
->>>>>>> 525b101e
   }, [
     amount,
     delegatorAddress,
